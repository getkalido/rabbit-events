--- conflicted
+++ resolved
@@ -34,6 +34,22 @@
 	Close() error
 }
 
+type Receiver interface {
+	Receive(exchange ExchangeSettings, queue QueueSettings) (func(MessageHandleFunc) error, func(), error)
+	ReceiveFrom(name, exchangeType string, durable, autoDelete bool, key string, clientName string) (func(MessageHandleFunc) error, func(), error)
+}
+
+type MultiReceiver interface {
+	Receiver
+	ReceiveMultiple(exchange ExchangeSettings, queue QueueSettings) (func(MessageHandleFunc) error, func(), BindFunc, BindFunc, error)
+}
+
+type BulkReceiver interface {
+	Receiver
+	BulkReceiveFrom(name, exchangeType string, durable, autoDelete bool, key string, clientName string, prefetchCount int, maxWait time.Duration, batchSize int) (func(BulkMessageHandleFunc) error, func(), error)
+	BulkReceive(exchange ExchangeSettings, queue QueueSettings, maxWait time.Duration, batchSize int) (func(BulkMessageHandleFunc) error, func(), error)
+}
+
 type RabbitExchangeImpl struct {
 	rabbitIni               RabbitConfig
 	rabbitEmitConnection    *connectionManager
@@ -49,7 +65,6 @@
 
 func NewRabbitExchange(rabbitIni RabbitConfig) *RabbitExchangeImpl {
 	rabbitEmitConnection := &connectionManager{
-<<<<<<< HEAD
 		rabbitIni:                      rabbitIni,
 		rabbitConnectionConnectTimeout: make(chan int, 1),
 	}
@@ -57,15 +72,6 @@
 		rabbitIni:                      rabbitIni,
 		rabbitConnectionConnectTimeout: make(chan int, 1),
 	}
-=======
-		rabbitIni:                      rabbitIni,
-		rabbitConnectionConnectTimeout: make(chan int, 1),
-	}
-	rabbitConsumeConnection := &connectionManager{
-		rabbitIni:                      rabbitIni,
-		rabbitConnectionConnectTimeout: make(chan int, 1),
-	}
->>>>>>> 16ef863b
 	return &RabbitExchangeImpl{
 		rabbitIni:               rabbitIni,
 		rabbitEmitConnection:    rabbitEmitConnection,
@@ -304,7 +310,6 @@
 	Prefetch   int
 }
 
-<<<<<<< HEAD
 func (re *RabbitExchangeImpl) Receive(
 	exchange ExchangeSettings,
 	queue QueueSettings,
@@ -328,142 +333,7 @@
 	err error,
 ) {
 	retryExchangeName := fmt.Sprintf("%s-%s", exchange.Name, retryExchangeNameSuffix)
-	getChannel := func() (*amqp.Channel, <-chan amqp.Delivery, chan *amqp.Error, func(), error) {
-		conn, err := re.rabbitConsumeConnection.getEventConnection()
-=======
-func (re *RabbitExchangeImpl) getConsumeChannel(
-	exchange ExchangeSettings,
-	queue QueueSettings,
-	retryExchangeName string,
-) (*amqp.Channel, <-chan amqp.Delivery, chan *amqp.Error, func(), error) {
-	conn, err := re.rabbitConsumeConnection.getEventConnection()
->>>>>>> 16ef863b
-
-	if err != nil {
-		return nil, nil, nil, func() {}, err
-	}
-
-	if conn.IsClosed() {
-		conn, err = re.rabbitConsumeConnection.newEventConnection(conn, re.rabbitIni)
-		if err != nil {
-			return nil, nil, nil, func() {}, err
-		}
-	}
-
-<<<<<<< HEAD
-		if conn.IsClosed() {
-			conn, err = re.rabbitConsumeConnection.newEventConnection(conn, re.rabbitIni)
-			if err != nil {
-				return nil, nil, nil, func() {}, err
-			}
-		}
-=======
-	ch, err := conn.Channel()
-	if err != nil {
-		return nil, nil, nil, func() {}, err
-	}
->>>>>>> 16ef863b
-
-	closeChan := func() {
-		err = ch.Close()
-		if err != nil {
-			log.Printf("rabbit:ProcessMessage:Consume Close Channel Failed. Reason: %+v", err)
-		}
-	}
-
-	if queue.Prefetch == 0 {
-		queue.Prefetch = runtime.NumCPU() * 2
-	}
-	err = ch.Qos(queue.Prefetch, 0, false)
-	if err != nil {
-		log.Printf("rabbit:ProcessMessage:Consume Qos. Reason: %+v", err)
-	}
-
-	err = ch.ExchangeDeclare(
-		exchange.Name,         // name
-		exchange.ExchangeType, // type
-		exchange.Durable,      // durable
-		exchange.AutoDelete,   // delete when unused
-		exchange.Exclusive,    // exclusive
-		exchange.NoWait,       // no-wait
-		exchange.Args,         // args
-	)
-
-	if err != nil {
-		return nil, nil, nil, closeChan, err
-	}
-
-	err = ch.ExchangeDeclare(
-		retryExchangeName, // name
-		retryExchangeType, // type
-		true,              // durable
-		false,             // delete when unused
-		false,             // exclusive
-		false,             // no-wait
-		nil,               // args
-	)
-
-	if err != nil {
-		return nil, nil, nil, closeChan, err
-	}
-
-	q, err := ch.QueueDeclare(
-		queue.Name,       // name
-		queue.Durable,    // durable
-		queue.AutoDelete, // delete when unused
-		queue.Exclusive,  // exclusive
-		queue.NoWait,     // no-wait
-		queue.Args,       // args
-	)
-
-	if err != nil {
-		log.Printf("rabbit:ProcessMessage:QueueDeclare Failed. Reason: %+v", err)
-		return nil, nil, nil, closeChan, err
-	}
-
-	err = ch.QueueBind(
-		q.Name,           // queue name
-		queue.RoutingKey, // routing key
-		exchange.Name,    // exchange name
-		queue.NoWait,     // no-wait
-		queue.BindArgs,   //args
-	)
-
-	if err != nil {
-		log.Printf("rabbit:ProcessMessage:QueueBind Failed. Reason: %+v", err)
-		return nil, nil, nil, closeChan, err
-	}
-
-	msgs, err := ch.Consume(
-		q.Name, // queue
-		"",     // consumer
-		false,  // auto-ack
-		false,  // exclusive
-		false,  // no-local
-		false,  // no-wait
-		nil,    // args
-	)
-
-	if err != nil {
-		log.Printf("rabbit:ProcessMessage:Consume Failed. Reason: %+v", err)
-
-		return nil, nil, nil, closeChan, err
-	}
-
-	//We buffer the errors, so that when we are not processing the error message (like while shutting down) the channel can still close.
-	errChan := make(chan *amqp.Error, 1)
-	ch.NotifyClose(errChan)
-
-	return ch, msgs, errChan, closeChan, nil
-}
-
-func (re *RabbitExchangeImpl) Receive(exchange ExchangeSettings, queue QueueSettings) (func(MessageHandleFunc) error, func(), error) {
-	retryExchangeName := fmt.Sprintf("%s-%s", exchange.Name, retryExchangeNameSuffix)
-
 	channel, msgs, errChan, closer, err := re.getConsumeChannel(exchange, queue, retryExchangeName)
-	if err != nil {
-		return nil, nil, nil, nil, err
-	}
 
 	stop := make(chan struct{})
 	return func(handler MessageHandleFunc) error {
@@ -561,142 +431,6 @@
 		},
 		func() {
 			close(stop)
-		}, nil
-}
-
-func (re *RabbitExchangeImpl) BulkReceive(exchange ExchangeSettings, queue QueueSettings, maxWait time.Duration, batchSize int) (func(BulkMessageHandleFunc) error, func(), error) {
-	retryExchangeName := fmt.Sprintf("%s-%s", exchange.Name, retryExchangeNameSuffix)
-
-	channel, msgs, errChan, closer, err := re.getConsumeChannel(exchange, queue, retryExchangeName)
-	if err != nil {
-		return nil, nil, err
-	}
-
-	if batchSize <= 0 {
-		batchSize = queue.Prefetch
-	}
-
-	stop := make(chan struct{})
-	return func(handler BulkMessageHandleFunc) error {
-			defer closer()
-			batch := make([]amqp.Delivery, 0, batchSize)
-			// TODO: Inject the NewTimer function into the service to enable us to mock it during testing.
-			fillWaitTimer := time.NewTimer(maxWait)
-			handleMessages := func(messages []amqp.Delivery) {
-				if len(messages) == 0 {
-					return
-				}
-				ctx, cancel := context.WithCancel(context.Background())
-				defer cancel()
-				errors := handler(ctx, messages)
-				erroredMessages := make(map[uint64]struct{})
-				for _, msgError := range errors {
-					m := msgError.message
-					err := msgError.err
-					erroredMessages[m.DeliveryTag] = struct{}{}
-					log.Printf("Error handling rabbit message Exchange: %s Queue: %s Body: [%s] %+v\n", exchange.Name, queue.Name, m.Body, err)
-					isProcessingError := IsTemporaryError(err)
-					err = m.Nack(false, false)
-					if err != nil {
-						log.Printf("Error Nack rabbit message %+v\n", err)
-					}
-					if isProcessingError {
-						requeuesObj, ok := m.Headers[requeueHeaderKey]
-						if !ok {
-							continue
-						}
-						noRequeues, ok := requeuesObj.(int32)
-						if ok && noRequeues < maxRequeueNo {
-							noRequeues++
-							err = requeueMessage(
-								channel,
-								queue,
-								exchange.Name,
-								retryExchangeName,
-								m.Body,
-								int(noRequeues),
-							)
-							if err != nil {
-								log.Printf("Error requeueing message %+v\n", err)
-							}
-						}
-					}
-				}
-				for _, m := range messages {
-					if _, ok := erroredMessages[m.DeliveryTag]; !ok {
-						// We can no longer batch ack multiple if there are no errors because
-						// we no guarantee that we receive the messages in the order of their delivery
-						// tag, and processing batches in parallel we might end up acking messages we don't
-						// want acked.
-						m.Ack(false)
-					}
-				}
-			}
-			for {
-				// If the `msgs` channel is no longer valid, then we need to open a new one
-				// If that attempt fails, the channel will remain invalid, so we will try again, until we succeed
-				if msgs == nil {
-					channel, msgs, errChan, closer, err = re.getConsumeChannel(exchange, queue, retryExchangeName)
-					if err != nil {
-						log.Printf("Cannot get a new channel, after message chanel got closed %+v\n", err)
-						time.Sleep(time.Second)
-					}
-				}
-				// If `msgs` is still empty, we need to retry, so we loop
-				if msgs == nil {
-					continue
-				}
-				select {
-				case m, ok := <-msgs:
-					// if the channel is closed, we want to stop receiving on this one, and we need to open a new one
-					if !ok {
-						msgs = nil
-						continue
-					}
-					batch = append(batch, m)
-					if len(batch) == batchSize {
-						batchCopy := batch
-						go handleMessages(batchCopy)
-						batch = make([]amqp.Delivery, 0, batchSize)
-						fillWaitTimer.Reset(maxWait)
-					}
-				case <-fillWaitTimer.C:
-					if len(batch) > 0 {
-						batchCopy := batch
-						go handleMessages(batchCopy)
-						batch = make([]amqp.Delivery, 0, batchSize)
-					}
-					fillWaitTimer.Reset(maxWait)
-				case <-stop:
-					return nil
-
-				case e := <-errChan:
-					// Something went wrong
-					if e == nil {
-						continue
-					}
-					log.Printf("rabbit:ProcessMessages Rabbit Failed: %d - %s", e.Code, e.Reason)
-
-					if e.Code == amqp.ConnectionForced || e.Code == amqp.FrameError {
-						batch = make([]amqp.Delivery, 0, batchSize)
-						// for now only care about total connection loss
-						closer()
-						for {
-							time.Sleep(time.Millisecond * 250)
-							channel, msgs, errChan, closer, err = re.getConsumeChannel(exchange, queue, retryExchangeName)
-							if err != nil {
-								log.Printf("Error connecting to rabbit %+v\n", err)
-							} else {
-								break
-							}
-						}
-					}
-
-				}
-			}
-		},
-		func() {
-			close(stop)
 		},
 		func(routingKey string, bindArgs map[string]interface{}) error {
 			return channel.QueueBind(
@@ -714,6 +448,260 @@
 				exchange.Name, // exchange name
 				bindArgs,      //args
 			)
+		},
+		nil
+}
+
+func (re *RabbitExchangeImpl) getConsumeChannel(
+	exchange ExchangeSettings,
+	queue QueueSettings,
+	retryExchangeName string,
+) (*amqp.Channel, <-chan amqp.Delivery, chan *amqp.Error, func(), error) {
+	conn, err := re.rabbitConsumeConnection.getEventConnection()
+
+	if err != nil {
+		return nil, nil, nil, func() {}, err
+	}
+
+	if conn.IsClosed() {
+		conn, err = re.rabbitConsumeConnection.newEventConnection(conn, re.rabbitIni)
+		if err != nil {
+			return nil, nil, nil, func() {}, err
+		}
+	}
+
+	ch, err := conn.Channel()
+	if err != nil {
+		return nil, nil, nil, func() {}, err
+	}
+
+	closeChan := func() {
+		err = ch.Close()
+		if err != nil {
+			log.Printf("rabbit:ProcessMessage:Consume Close Channel Failed. Reason: %+v", err)
+		}
+	}
+
+	if queue.Prefetch == 0 {
+		queue.Prefetch = runtime.NumCPU() * 2
+	}
+	err = ch.Qos(queue.Prefetch, 0, false)
+	if err != nil {
+		log.Printf("rabbit:ProcessMessage:Consume Qos. Reason: %+v", err)
+	}
+
+	err = ch.ExchangeDeclare(
+		exchange.Name,         // name
+		exchange.ExchangeType, // type
+		exchange.Durable,      // durable
+		exchange.AutoDelete,   // delete when unused
+		exchange.Exclusive,    // exclusive
+		exchange.NoWait,       // no-wait
+		exchange.Args,         // args
+	)
+
+	if err != nil {
+		return nil, nil, nil, closeChan, err
+	}
+
+	err = ch.ExchangeDeclare(
+		retryExchangeName, // name
+		retryExchangeType, // type
+		true,              // durable
+		false,             // delete when unused
+		false,             // exclusive
+		false,             // no-wait
+		nil,               // args
+	)
+
+	if err != nil {
+		return nil, nil, nil, closeChan, err
+	}
+
+	q, err := ch.QueueDeclare(
+		queue.Name,       // name
+		queue.Durable,    // durable
+		queue.AutoDelete, // delete when unused
+		queue.Exclusive,  // exclusive
+		queue.NoWait,     // no-wait
+		queue.Args,       // args
+	)
+
+	if err != nil {
+		log.Printf("rabbit:ProcessMessage:QueueDeclare Failed. Reason: %+v", err)
+		return nil, nil, nil, closeChan, err
+	}
+
+	err = ch.QueueBind(
+		q.Name,           // queue name
+		queue.RoutingKey, // routing key
+		exchange.Name,    // exchange name
+		queue.NoWait,     // no-wait
+		queue.BindArgs,   //args
+	)
+
+	if err != nil {
+		log.Printf("rabbit:ProcessMessage:QueueBind Failed. Reason: %+v", err)
+		return nil, nil, nil, closeChan, err
+	}
+
+	msgs, err := ch.Consume(
+		q.Name, // queue
+		"",     // consumer
+		false,  // auto-ack
+		false,  // exclusive
+		false,  // no-local
+		false,  // no-wait
+		nil,    // args
+	)
+
+	if err != nil {
+		log.Printf("rabbit:ProcessMessage:Consume Failed. Reason: %+v", err)
+
+		return nil, nil, nil, closeChan, err
+	}
+
+	//We buffer the errors, so that when we are not processing the error message (like while shutting down) the channel can still close.
+	errChan := make(chan *amqp.Error, 1)
+	ch.NotifyClose(errChan)
+
+	return ch, msgs, errChan, closeChan, nil
+}
+
+func (re *RabbitExchangeImpl) BulkReceive(exchange ExchangeSettings, queue QueueSettings, maxWait time.Duration, batchSize int) (func(BulkMessageHandleFunc) error, func(), error) {
+	retryExchangeName := fmt.Sprintf("%s-%s", exchange.Name, retryExchangeNameSuffix)
+
+	channel, msgs, errChan, closer, err := re.getConsumeChannel(exchange, queue, retryExchangeName)
+	if err != nil {
+		return nil, nil, err
+	}
+
+	if batchSize <= 0 {
+		batchSize = queue.Prefetch
+	}
+
+	stop := make(chan struct{})
+	return func(handler BulkMessageHandleFunc) error {
+			defer closer()
+			batch := make([]amqp.Delivery, 0, batchSize)
+			// TODO: Inject the NewTimer function into the service to enable us to mock it during testing.
+			fillWaitTimer := time.NewTimer(maxWait)
+			handleMessages := func(messages []amqp.Delivery) {
+				if len(messages) == 0 {
+					return
+				}
+				ctx, cancel := context.WithCancel(context.Background())
+				defer cancel()
+				errors := handler(ctx, messages)
+				erroredMessages := make(map[uint64]struct{})
+				for _, msgError := range errors {
+					m := msgError.message
+					err := msgError.err
+					erroredMessages[m.DeliveryTag] = struct{}{}
+					log.Printf("Error handling rabbit message Exchange: %s Queue: %s Body: [%s] %+v\n", exchange.Name, queue.Name, m.Body, err)
+					isProcessingError := IsTemporaryError(err)
+					err = m.Nack(false, false)
+					if err != nil {
+						log.Printf("Error Nack rabbit message %+v\n", err)
+					}
+					if isProcessingError {
+						requeuesObj, ok := m.Headers[requeueHeaderKey]
+						if !ok {
+							continue
+						}
+						noRequeues, ok := requeuesObj.(int32)
+						if ok && noRequeues < maxRequeueNo {
+							noRequeues++
+							err = requeueMessage(
+								channel,
+								queue,
+								exchange.Name,
+								retryExchangeName,
+								m.Body,
+								m.Headers,
+								int(noRequeues),
+							)
+							if err != nil {
+								log.Printf("Error requeueing message %+v\n", err)
+							}
+						}
+					}
+				}
+				for _, m := range messages {
+					if _, ok := erroredMessages[m.DeliveryTag]; !ok {
+						// We can no longer batch ack multiple if there are no errors because
+						// we no guarantee that we receive the messages in the order of their delivery
+						// tag, and processing batches in parallel we might end up acking messages we don't
+						// want acked.
+						m.Ack(false)
+					}
+				}
+			}
+			for {
+				// If the `msgs` channel is no longer valid, then we need to open a new one
+				// If that attempt fails, the channel will remain invalid, so we will try again, until we succeed
+				if msgs == nil {
+					channel, msgs, errChan, closer, err = re.getConsumeChannel(exchange, queue, retryExchangeName)
+					if err != nil {
+						log.Printf("Cannot get a new channel, after message chanel got closed %+v\n", err)
+						time.Sleep(time.Second)
+					}
+				}
+				// If `msgs` is still empty, we need to retry, so we loop
+				if msgs == nil {
+					continue
+				}
+				select {
+				case m, ok := <-msgs:
+					// if the channel is closed, we want to stop receiving on this one, and we need to open a new one
+					if !ok {
+						msgs = nil
+						continue
+					}
+					batch = append(batch, m)
+					if len(batch) == batchSize {
+						batchCopy := batch
+						go handleMessages(batchCopy)
+						batch = make([]amqp.Delivery, 0, batchSize)
+						fillWaitTimer.Reset(maxWait)
+					}
+				case <-fillWaitTimer.C:
+					if len(batch) > 0 {
+						batchCopy := batch
+						go handleMessages(batchCopy)
+						batch = make([]amqp.Delivery, 0, batchSize)
+					}
+					fillWaitTimer.Reset(maxWait)
+				case <-stop:
+					return nil
+
+				case e := <-errChan:
+					// Something went wrong
+					if e == nil {
+						continue
+					}
+					log.Printf("rabbit:ProcessMessages Rabbit Failed: %d - %s", e.Code, e.Reason)
+
+					if e.Code == amqp.ConnectionForced || e.Code == amqp.FrameError {
+						batch = make([]amqp.Delivery, 0, batchSize)
+						// for now only care about total connection loss
+						closer()
+						for {
+							time.Sleep(time.Millisecond * 250)
+							channel, msgs, errChan, closer, err = re.getConsumeChannel(exchange, queue, retryExchangeName)
+							if err != nil {
+								log.Printf("Error connecting to rabbit %+v\n", err)
+							} else {
+								break
+							}
+						}
+					}
+
+				}
+			}
+		},
+		func() {
+			close(stop)
 		},
 		nil
 }
